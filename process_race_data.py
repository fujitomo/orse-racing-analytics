"""
競馬レースデータ処理のコマンドラインエントリーポイント
計画書Phase 0: データ整備（実務レベル対応版）

実務レベルの特徴：
1. 戦略的欠損値処理（CSV作成時）
2. データ品質チェックとレポート
3. 段階的処理とログ出力
4. エラーハンドリングと復旧機能
5. 処理時間とメモリ使用量の監視
"""
from horse_racing.data.processors.bac_processor import process_all_bac_files
from horse_racing.data.processors.sed_processor import process_all_sed_files
from horse_racing.data.processors.srb_processor import process_all_srb_files, merge_srb_with_sed
import argparse
import logging
import time
import pandas as pd
from pathlib import Path
from datetime import datetime

from typing import Dict, Any, Tuple, List, Optional
import numpy as np
import re
from collections import defaultdict
from dataclasses import dataclass, field

# =====================================
<<<<<<< HEAD
# カスタム例外クラス
# =====================================

class RaceDataProcessingError(Exception):
    """競馬データ処理の基底例外クラス"""
    pass

class DataMergeError(RaceDataProcessingError):
    """データ統合エラー"""
    pass

class QualityCheckError(RaceDataProcessingError):
    """品質チェックエラー"""
    pass

class MissingValueHandlingError(RaceDataProcessingError):
    """欠損値処理エラー"""
    pass

class ConfigurationError(RaceDataProcessingError):
    """設定エラー"""
    pass

# =====================================
=======
>>>>>>> 2f51eacd
# 列名管理クラス（一元管理）
# =====================================

@dataclass
class ColumnNames:
    """データフレーム列名の一元管理クラス"""
    # グレード関連
    GRADE: str = 'グレード'
    GRADE_NAME: str = 'グレード名'
    GRADE_Y: str = 'グレード_y'
    
    # 賞金関連
    PRIZE_1ST_WITH_BONUS: str = '1着賞金(1着算入賞金込み)'
    PRIZE_2ND_WITH_BONUS: str = '2着賞金(2着算入賞金込み)'
    PRIZE_MAIN: str = '本賞金'
    PRIZE_2ND: str = '2着賞金'
    PRIZE_3RD: str = '3着賞金'
    PRIZE_4TH: str = '4着賞金'
    PRIZE_5TH: str = '5着賞金'
    PRIZE_1ST_BONUS: str = '1着算入賞金'
    PRIZE_2ND_BONUS: str = '2着算入賞金'
    PRIZE_AVERAGE: str = '平均賞金'
    
    # レース情報
    RACE_NAME: str = 'レース名'
    RACE_NAME_SHORT: str = 'レース名略称'
    DISTANCE: str = '距離'
    HORSE_COUNT: str = '頭数'
    POSITION: str = '着順'
    TIME: str = 'タイム'
    
    # 馬情報
    HORSE_NAME: str = '馬名'
    HORSE_AGE: str = '馬齢'
    REGISTRATION_NUMBER: str = '血統登録番号'
    RACE_DATE: str = '年月日'
    HORSE_WEIGHT_CHANGE: str = '馬体重増減'
    
    # IDM関連
    IDM: str = 'IDM'
    
    @classmethod
    def get_grade_columns(cls) -> List[str]:
        """グレード関連列名リストを取得"""
        return [cls.GRADE, 'grade', 'レースグレード']
    
    @classmethod
    def get_prize_columns(cls) -> List[str]:
        """賞金関連列名リストを取得（欠損値処理対象外）"""
        return [
            cls.PRIZE_2ND, cls.PRIZE_3RD, cls.PRIZE_4TH, cls.PRIZE_5TH,
            cls.PRIZE_1ST_BONUS, cls.PRIZE_2ND_BONUS,
            cls.PRIZE_1ST_WITH_BONUS, cls.PRIZE_2ND_WITH_BONUS, cls.PRIZE_AVERAGE
        ]
<<<<<<< HEAD

# =====================================
# 処理設定クラス（一元管理）
# =====================================

@dataclass
class ProcessingConfig:
    """データ処理の設定を一元管理するクラス"""
    # トラック条件
    exclude_turf: bool = False
    turf_only: bool = False
    
    # 処理オプション
    enable_missing_value_handling: bool = True
    enable_quality_check: bool = True
    
    # ログ設定
    log_level: str = 'INFO'
    log_file: Optional[str] = None
    
    # ディレクトリ設定
    export_dir: Path = field(default_factory=lambda: Path('export'))
    dataset_dir: Path = field(default_factory=lambda: Path('export/dataset'))
    quality_reports_dir: Path = field(default_factory=lambda: Path('export/quality_reports'))
    logs_dir: Path = field(default_factory=lambda: Path('export/logs'))
    
    def __post_init__(self):
        """初期化後の検証"""
        if self.exclude_turf and self.turf_only:
            raise ConfigurationError("exclude_turfとturf_onlyは同時に指定できません")
        
        # ディレクトリパスをPathオブジェクトに変換
        if isinstance(self.export_dir, str):
            self.export_dir = Path(self.export_dir)
        if isinstance(self.dataset_dir, str):
            self.dataset_dir = Path(self.dataset_dir)
        if isinstance(self.quality_reports_dir, str):
            self.quality_reports_dir = Path(self.quality_reports_dir)
        if isinstance(self.logs_dir, str):
            self.logs_dir = Path(self.logs_dir)
    
    def get_all_directories(self) -> List[Path]:
        """すべての出力ディレクトリを取得"""
        return [
            self.export_dir / 'BAC',
            self.export_dir / 'SRB',
            self.export_dir / 'SED',
            self.dataset_dir,
            self.quality_reports_dir,
            self.logs_dir
        ]
=======
>>>>>>> 2f51eacd

# =====================================
# グレード推定用の設定クラス（マジックナンバー解消）
# =====================================

@dataclass
class GradeThresholds:
    """グレード推定用の賞金閾値設定（formattedデータ分析結果に基づく実証的基準）"""
    G1_MIN: int = 3407    # G1: 3,407万円以上（G1レース平均）
    G2_MIN: int = 2177    # G2: 2,177万円以上（G2レース平均）
    G3_MIN: int = 1438    # G3: 1,438万円以上（G3レース平均）
    LISTED_MIN: int = 903  # L（リステッド）: 903万円以上（Lレース平均）
    SPECIAL_MIN: int = 552 # 特別/OP: 552万円以上（特別レース平均）
    
    # グレード名マッピング
    GRADE_NAME_MAPPING: Dict[int, str] = None
    
    def __post_init__(self):
        if self.GRADE_NAME_MAPPING is None:
            object.__setattr__(self, 'GRADE_NAME_MAPPING', {
                1: 'Ｇ１',
                2: 'Ｇ２', 
                3: 'Ｇ３',
                4: '重賞',
                5: '特別',
                6: 'Ｌ（リステッド）'
            })
    
    def to_thresholds_list(self) -> List[Tuple[int, int]]:
        """しきい値リストに変換（降順）"""
        return [
            (self.G1_MIN, 1),
            (self.G2_MIN, 2),
            (self.G3_MIN, 3),
            (self.LISTED_MIN, 6),
            (self.SPECIAL_MIN, 5)
        ]

@dataclass
class RacePatterns:
    """レース名パターン定義"""
    G1_PATTERNS: List[str] = None
    G2_PATTERNS: List[str] = None
    G3_PATTERNS: List[str] = None
    STAKES_PATTERNS: List[str] = None
    CONDITIONS_PATTERNS: List[str] = None
    
    def __post_init__(self):
        if self.G1_PATTERNS is None:
            self.G1_PATTERNS = [
                'ジャパンカップ', '有馬記念', '大阪杯', '東京優駿',
                '天皇賞', '宝塚記念', '皐月賞', '菊花賞',
                '安田記念', 'マイルチャンピオンシップ',
                '高松宮記念', 'スプリンターズステークス',
                '優駿牝馬', '桜花賞', 'ヴィクトリアマイル',
                'エリザベス女王杯', 'ジャパンカップダート',
                'ＮＨＫマイルカップ', 'チャンピオンズカップ',
                'フェブラリーステークス', '秋華賞', 'ＪＢＣクラシック',
                '中山グランドジャンプ', '中山大障害',
                '朝日杯フューチュリティステークス', 'ＪＢＣスプリント',
                'ダービー', 'オークス', 'マイル', 'フューチュリティ'
            ]
        
        if self.G2_PATTERNS is None:
            self.G2_PATTERNS = ['札幌記念', '阪神カップ', '記念', '大賞典']
        
        if self.G3_PATTERNS is None:
            self.G3_PATTERNS = ['賞', '特別']
        
        if self.STAKES_PATTERNS is None:
            self.STAKES_PATTERNS = ['重賞', 'リステッド', 'L']
        
        if self.CONDITIONS_PATTERNS is None:
            self.CONDITIONS_PATTERNS = ['条件', '新馬', '未勝利', '1勝クラス', '2勝クラス', '3勝クラス']

# =====================================
# グレード推定専用クラス（SRP遵守）
# =====================================

class GradeEstimator:
    """グレード推定専用クラス（単一責任原則を遵守）"""
    
    def __init__(self, thresholds: Optional[GradeThresholds] = None, 
                 patterns: Optional[RacePatterns] = None,
                 columns: Optional[ColumnNames] = None):
        """
        Args:
            thresholds: 賞金閾値設定
            patterns: レース名パターン設定
            columns: 列名設定
        """
        self.thresholds = thresholds or GradeThresholds()
        self.patterns = patterns or RacePatterns()
        self.columns = columns or ColumnNames()
        self.logger = logging.getLogger(__name__)
    
    def estimate_grade(self, df: pd.DataFrame, grade_column: str) -> pd.DataFrame:
        """グレード推定のメインメソッド
        
        Args:
            df: 処理対象DataFrame
            grade_column: グレード列名
            
        Returns:
            グレード推定済みDataFrame（元のDataFrameは変更されない）
        """
        # DataFrameのコピーを作成（不変性を保証）
        df_result = df.copy()
        
        initial_rows = len(df_result)
        grade_missing_mask = df_result[grade_column].isnull()
        initial_missing_count = grade_missing_mask.sum()
        
        if not grade_missing_mask.any():
            # 既存の数値グレードからグレード名列を作成
            df_result = self._add_grade_name_column(df_result, grade_column)
            return df_result
        
        self.logger.info(f"📊 グレード欠損値: {initial_missing_count:,}件 ({initial_missing_count/initial_rows*100:.1f}%)")
        
        # 推定対象データ
        estimation_df = df_result[grade_missing_mask].copy()
        
        # 1. 賞金ベースの推定
        if self.columns.PRIZE_1ST_WITH_BONUS in df_result.columns:
            estimation_df = self._estimate_from_prize(estimation_df, grade_column, self.columns.PRIZE_1ST_WITH_BONUS)
        
        # 2. 本賞金からの推定（フォールバック）
        if self.columns.PRIZE_MAIN in df_result.columns:
            estimation_df = self._estimate_from_prize(estimation_df, grade_column, self.columns.PRIZE_MAIN)
        
        # 3. レース名からの推定
        if self.columns.RACE_NAME in df_result.columns:
            estimation_df = self._estimate_from_race_name(estimation_df, grade_column)
        
        # 4. 特徴量からの推定（距離・出走頭数）
        estimation_df = self._estimate_from_features(estimation_df, grade_column)
        
        # 5. 最終的に推定できない場合は条件戦（5）として設定
        final_missing = estimation_df[grade_column].isnull().sum()
        if final_missing > 0:
            self.logger.info(f"      🎯 最終推定失敗{final_missing:,}件を条件戦（5）として設定")
            estimation_df.loc[estimation_df[grade_column].isnull(), grade_column] = 5
        
        # 推定結果を元のDataFrameに反映
        df_result.loc[grade_missing_mask, grade_column] = estimation_df[grade_column]
        
        # グレード名列を追加
        df_result = self._add_grade_name_column(df_result, grade_column)
        
        estimated_count = initial_missing_count - df_result[grade_column].isnull().sum()
        if estimated_count > 0:
            self.logger.info(f"      ✅ グレード推定成功: {estimated_count:,}件")
        
        return df_result
    
    def _estimate_from_prize(self, df: pd.DataFrame, grade_column: str, prize_col: str) -> pd.DataFrame:
        """賞金からグレード推定（共通処理）
        
        Args:
            df: 処理対象DataFrame
            grade_column: グレード列名
            prize_col: 賞金列名
            
        Returns:
            推定結果が反映されたDataFrame（コピー）
        """
        if prize_col not in df.columns:
            return df
        
        # DataFrameのコピーを作成
        df_result = df.copy()
        
        # 数値化
        df_result[prize_col] = pd.to_numeric(df_result[prize_col], errors='coerce')
        
        # しきい値を適用
        thresholds_list = self.thresholds.to_thresholds_list()
        for min_prize, grade_value in thresholds_list:
            mask = (df_result[prize_col] >= min_prize) & df_result[grade_column].isnull()
            df_result.loc[mask, grade_column] = grade_value
        
        return df_result
    
    def _estimate_from_race_name(self, df: pd.DataFrame, grade_column: str) -> pd.DataFrame:
        """レース名からグレード推定
        
        Args:
            df: 処理対象DataFrame
            grade_column: グレード列名
            
        Returns:
            推定結果が反映されたDataFrame（コピー）
        """
        if self.columns.RACE_NAME not in df.columns:
            return df
        
        # DataFrameのコピーを作成
        df_result = df.copy()
        
        race_patterns = {
            1: self.patterns.G1_PATTERNS,
            2: self.patterns.G2_PATTERNS,
            3: self.patterns.G3_PATTERNS,
            4: self.patterns.STAKES_PATTERNS,
            5: self.patterns.CONDITIONS_PATTERNS
        }
        
        for grade, patterns in race_patterns.items():
            for pattern in patterns:
                mask = (df_result[self.columns.RACE_NAME].str.contains(pattern, case=False, na=False)) & df_result[grade_column].isnull()
                df_result.loc[mask, grade_column] = grade
        
        return df_result
    
    def _estimate_from_features(self, df: pd.DataFrame, grade_column: str) -> pd.DataFrame:
        """距離・出走頭数からグレード推定
        
        Args:
            df: 処理対象DataFrame
            grade_column: グレード列名
            
        Returns:
            推定結果が反映されたDataFrame（コピー）
        """
        # DataFrameのコピーを作成
        df_result = df.copy()
        
        # 距離による推定
        if self.columns.DISTANCE in df_result.columns:
            df_result[self.columns.DISTANCE] = pd.to_numeric(df_result[self.columns.DISTANCE], errors='coerce')
            
            long_distance_mask = (df_result[self.columns.DISTANCE] >= 3000) & df_result[grade_column].isnull()
            df_result.loc[long_distance_mask, grade_column] = 4  # 重賞
            
            short_distance_mask = (df_result[self.columns.DISTANCE] < 1000) & df_result[grade_column].isnull()
            df_result.loc[short_distance_mask, grade_column] = 5  # 特別
        
        # 出走頭数による推定
        if self.columns.HORSE_COUNT in df_result.columns:
            df_result[self.columns.HORSE_COUNT] = pd.to_numeric(df_result[self.columns.HORSE_COUNT], errors='coerce')
            
            large_field_mask = (df_result[self.columns.HORSE_COUNT] >= 16) & df_result[grade_column].isnull()
            df_result.loc[large_field_mask, grade_column] = 4  # 重賞
            
            small_field_mask = (df_result[self.columns.HORSE_COUNT] < 8) & df_result[grade_column].isnull()
            df_result.loc[small_field_mask, grade_column] = 5  # 条件戦
        
        return df_result
    
    def _add_grade_name_column(self, df: pd.DataFrame, grade_column: str) -> pd.DataFrame:
        """数値グレードから「グレード名」列を作成
        
        Args:
            df: 処理対象DataFrame
            grade_column: グレード列名
            
        Returns:
            グレード名列が追加されたDataFrame（コピー）
        """
        # DataFrameのコピーを作成
        df_result = df.copy()
        
        df_result[grade_column] = pd.to_numeric(df_result[grade_column], errors='coerce')
        grade_names = df_result[grade_column].map(self.thresholds.GRADE_NAME_MAPPING)
        
        if self.columns.GRADE_NAME in df_result.columns:
            df_result[self.columns.GRADE_NAME] = grade_names
        else:
            grade_col_index = df_result.columns.get_loc(grade_column)
            df_result.insert(grade_col_index + 1, self.columns.GRADE_NAME, grade_names)
        
        return df_result

# =====================================
# 馬齢計算専用クラス（SRP遵守）
# =====================================

class HorseAgeCalculator:
    """馬齢計算専用クラス"""
    
    DEFAULT_HORSE_AGE = 3  # 日本競馬の一般的なデビュー年齢
    VALID_AGE_RANGE = (2, 20)  # 競走馬の妥当な年齢範囲
    
    def __init__(self, columns: Optional[ColumnNames] = None):
        """
        Args:
            columns: 列名設定
        """
        self.columns = columns or ColumnNames()
        self.logger = logging.getLogger(__name__)
    
    def calculate_horse_age(self, df: pd.DataFrame) -> pd.DataFrame:
        """血統登録番号と年月日から馬齢を計算
        
        Args:
            df: 処理対象DataFrame
            
        Returns:
            馬齢列が追加されたDataFrame（コピー）
        """
        try:
            # DataFrameのコピーを作成（不変性を保証）
            df_result = df.copy()
            
            # 必要な列の確認
            if self.columns.REGISTRATION_NUMBER not in df_result.columns or self.columns.RACE_DATE not in df_result.columns:
                self.logger.warning("⚠️ 血統登録番号または年月日列が見つかりません")
                return df_result
            
            # 馬齢列を初期化
            df_result[self.columns.HORSE_AGE] = None
            
            # 馬ごとに最初のレース情報を取得
            horse_first_race = df_result.groupby(self.columns.HORSE_NAME).first()
            
            horse_age_map = {}
            
            for horse_name, row in horse_first_race.iterrows():
                try:
                    registration_number = str(row[self.columns.REGISTRATION_NUMBER])
                    race_date_str = str(row[self.columns.RACE_DATE])
                    
                    # 血統登録番号の最初の2桁が生年（西暦）
                    if len(registration_number) >= 2:
                        birth_year = int(registration_number[:2])
                        
                        # 2桁年を4桁年に変換
                        if birth_year <= 30:
                            birth_year += 2000
                        else:
                            birth_year += 1900
                        
                        # レース日付を解析
                        if len(race_date_str) == 8:  # YYYYMMDD形式
                            race_year = int(race_date_str[:4])
                            
                            # 馬齢計算（日本競馬では1月1日に全馬が加齢）
                            # レース年と生年の差がそのまま馬齢となる
                            age = race_year - birth_year
                            
                            # 年齢の妥当性チェック
                            if self.VALID_AGE_RANGE[0] <= age <= self.VALID_AGE_RANGE[1]:
                                horse_age_map[horse_name] = age
                            else:
                                self.logger.debug(f"⚠️ 異常な年齢: {horse_name} (計算年齢:{age})")
                                horse_age_map[horse_name] = self.DEFAULT_HORSE_AGE
                        else:
                            self.logger.debug(f"⚠️ 日付形式エラー: {horse_name}")
                            horse_age_map[horse_name] = self.DEFAULT_HORSE_AGE
                    else:
                        self.logger.debug(f"⚠️ 血統登録番号形式エラー: {horse_name}")
                        horse_age_map[horse_name] = self.DEFAULT_HORSE_AGE
                        
                except (ValueError, TypeError) as e:
                    self.logger.debug(f"⚠️ 年齢計算エラー: {horse_name} - {str(e)}")
                    horse_age_map[horse_name] = self.DEFAULT_HORSE_AGE
            
            # 馬齢列に値を設定
            df_result[self.columns.HORSE_AGE] = df_result[self.columns.HORSE_NAME].map(horse_age_map)
            
            # 統計情報をログ出力
            age_counts = {}
            for age in horse_age_map.values():
                age_counts[age] = age_counts.get(age, 0) + 1
            
            self.logger.info(f"✅ 馬齢計算完了: {len(horse_age_map)}頭")
            self.logger.info(f"📊 年齢分布: {dict(sorted(age_counts.items()))}")
            
            return df_result
            
        except Exception as e:
            self.logger.error(f"❌ 馬齢計算エラー: {str(e)}")
            return df

# 実務レベルのログ設定
def setup_logging(log_level: str = 'INFO', log_file: Optional[str] = None) -> None:
    """実務レベルのログ設定を初期化する。

    Args:
        log_level: ログレベル（例: ``INFO``, ``DEBUG``）。
        log_file: ログ出力ファイルパス。``None`` の場合はコンソールのみ。

    Returns:
        None
    """
    # シンプルな設定
    if log_file:
        logging.basicConfig(
            level=getattr(logging, log_level.upper()),
            format='%(asctime)s - %(name)s - %(levelname)s - %(message)s',
            handlers=[
                logging.StreamHandler(),
                logging.FileHandler(log_file, encoding='utf-8')
            ]
        )
    else:
        logging.basicConfig(
            level=getattr(logging, log_level.upper()),
            format='%(asctime)s - %(name)s - %(levelname)s - %(message)s'
        )

class DataQualityChecker:
    """データ品質チェッククラス。

    実務レベルのデータ整備に必要な品質管理機能を提供する。
    """
    
    def __init__(self):
        """インスタンスを初期化する。"""
        self.quality_report = {}  # 各処理段階のデータ品質レポートを格納する辞書
        self.logger = logging.getLogger(__name__)
        
    def check_data_quality(self, df: pd.DataFrame, stage_name: str) -> Dict[str, Any]:
        """包括的なデータ品質チェックを実行する。

        Args:
            df (pd.DataFrame): チェック対象の DataFrame。
            stage_name (str): 処理段階名（例: ``BAC処理後``）。

        Returns:
            Dict[str, Any]: 品質レポートの辞書。
        """
        self.logger.info(f"📊 {stage_name} - データ品質チェック開始")
        start_time = time.time()
        
        report = {
            'stage': stage_name,  # 処理段階名（例：'BAC処理後', '統合後'）
            'timestamp': datetime.now().isoformat(),  # 品質チェック実行時刻（ISO形式）
            'total_rows': len(df),  # データ行数（レコード数）
            'total_columns': len(df.columns),  # データ列数（カラム数）
            'memory_usage_mb': df.memory_usage(deep=True).sum() / 1024 / 1024,  # メモリ使用量（MB）
            'missing_values': {},  # 欠損値分析結果（列別の欠損数・割合）
            'data_types': {},  # データ型情報（列名とデータ型のマッピング）
            'duplicates': 0,  # 重複行数
            'outliers': {},  # 外れ値検出結果（列別の外れ値数）
            'warnings': [],  # 品質警告リスト（異常値、不正データなど）
            'recommendations': []  # 改善推奨事項リスト
        }
        
        try:
            # 1. 欠損値分析
            self.logger.info("   🔍 欠損値分析中...")
            missing_analysis = self._analyze_missing_values(df)
            report['missing_values'] = missing_analysis
            
            # 2. データ型チェック
            self.logger.info("   🏷️ データ型チェック中...")
            report['data_types'] = self._check_data_types(df)
            
            # 3. 重複チェック
            self.logger.info("   🔄 重複チェック中...")
            report['duplicates'] = int(df.duplicated().sum())
            
            # 4. 外れ値検出（数値列のみ）
            self.logger.info("   📈 外れ値検出中...")
            report['outliers'] = self._detect_outliers(df)
            
            # 5. ビジネスルール検証
            self.logger.info("   📋 ビジネスルール検証中...")
            warnings, recommendations = self._validate_business_rules(df)
            report['warnings'] = warnings
            report['recommendations'] = recommendations
            
            execution_time = time.time() - start_time
            report['execution_time_seconds'] = execution_time
            
            self.logger.info(f"✅ {stage_name} - データ品質チェック完了 ({execution_time:.2f}秒)")
            
            # レポート要約をログ出力
            self._log_quality_summary(report)
            
        except Exception as e:
            self.logger.error(f"❌ データ品質チェックでエラー: {str(e)}")
            report['error'] = str(e)
        
        self.quality_report[stage_name] = report
        return report
    
    def _analyze_missing_values(self, df: pd.DataFrame) -> Dict[str, Any]:
        """欠損値の詳細分析を行う。

        Args:
            df (pd.DataFrame): 対象データ。

        Returns:
            Dict[str, Any]: 欠損セル総数や列別内訳などの分析結果。
        """
        missing_counts = df.isnull().sum()
        # 欠損値のパーセンテージ
        missing_percentages = (missing_counts / len(df)) * 100
        
        analysis = {
            'total_missing_cells': int(missing_counts.sum()),
            'columns_with_missing': {k: int(v) for k, v in missing_counts[missing_counts > 0].to_dict().items()},
            'missing_percentages': missing_percentages[missing_percentages > 0].to_dict(),
            'critical_columns': []  # 50%以上欠損の列
        }
        
        # 重要な欠損パターンの特定
        for col, pct in missing_percentages.items():
            if pct >= 50:
                analysis['critical_columns'].append(col)
        
        return analysis
    
    def _check_data_types(self, df: pd.DataFrame) -> Dict[str, str]:
        """データ型の妥当性チェックを行う。

        Args:
            df (pd.DataFrame): 対象データ。

        Returns:
            Dict[str, str]: 列名とデータ型のマッピング。
        """
        return {col: str(dtype) for col, dtype in df.dtypes.items()}
    
    def _detect_outliers(self, df: pd.DataFrame) -> Dict[str, int]:
        """IQR 法による外れ値検出を行う。

        Args:
            df (pd.DataFrame): 対象データ。

        Returns:
            Dict[str, int]: 列別の外れ値件数。
        """
        outlier_counts = {}
        
        numeric_columns = df.select_dtypes(include=[np.number]).columns
        
        for col in numeric_columns:
            if df[col].notna().sum() > 0:  # 欠損値でない値が存在する場合のみ
                Q1 = df[col].quantile(0.25)
                Q3 = df[col].quantile(0.75)
                IQR = Q3 - Q1
                lower_bound = Q1 - 1.5 * IQR
                upper_bound = Q3 + 1.5 * IQR
                
                outliers = df[(df[col] < lower_bound) | (df[col] > upper_bound)]
                outlier_counts[col] = int(len(outliers))
        
        return outlier_counts
    
    def _validate_business_rules(self, df: pd.DataFrame) -> Tuple[List[str], List[str]]:
        """競馬データ特有のビジネスルール検証を行う。

        Args:
            df (pd.DataFrame): 対象データ。

        Returns:
            Tuple[List[str], List[str]]: 警告リストと推奨リスト。
        """
        warnings = []
        recommendations = []
        
        # 着順のチェック
        if '着順' in df.columns:
            invalid_positions = df[df['着順'] < 0]
            if len(invalid_positions) > 0:
                warnings.append(f"不正な着順データ: {len(invalid_positions)}件")
        
        # タイムのチェック
        if 'タイム' in df.columns:
            # 異常に速い/遅いタイムの検出
            if df['タイム'].notna().sum() > 0:
                median_time = df['タイム'].median()
                if median_time and (median_time < 60 or median_time > 300):
                    warnings.append(f"異常なタイム中央値: {median_time}秒")
        
        # 距離のチェック
        if '距離' in df.columns:
            if df['距離'].notna().sum() > 0:
                min_distance = df['距離'].min()
                max_distance = df['距離'].max()
                if min_distance < 1000 or max_distance > 4000:
                    warnings.append(f"異常な距離範囲: {min_distance}m - {max_distance}m")
        
        # 推奨事項
        if len(warnings) == 0:
            recommendations.append("データ品質は良好です")
        else:
            recommendations.append("データクリーニングを検討してください")
        
        return warnings, recommendations
    
    def _log_quality_summary(self, report: Dict[str, Any]):
        """品質レポートサマリーをログ出力する。

        Args:
            report (Dict[str, Any]): 品質レポート辞書。

        Returns:
            None
        """
        self.logger.info(f"📊 【{report['stage']}】品質サマリー:")
        self.logger.info(f"   📏 データ規模: {report['total_rows']:,}行 x {report['total_columns']}列")
        self.logger.info(f"   💾 メモリ使用量: {report['memory_usage_mb']:.1f}MB")
        self.logger.info(f"   ❓ 欠損セル数: {report['missing_values']['total_missing_cells']:,}")
        self.logger.info(f"   🔄 重複行数: {report['duplicates']:,}")
        
        if report['warnings']:
            self.logger.warning(f"   ⚠️ 警告: {len(report['warnings'])}件")
            for warning in report['warnings']:
                self.logger.warning(f"      • {warning}")

class MissingValueHandler:
    """戦略的欠損値処理クラス。

    計画書 Phase 0 の要件に基づく実務レベルの欠損値処理を提供する。
    """
    
    def __init__(self, columns: Optional[ColumnNames] = None):
        """インスタンスを初期化する。
        
        Args:
            columns: 列名設定
        """
        self.columns = columns or ColumnNames()
        self.processing_log = []
        self.grade_estimator = GradeEstimator(columns=self.columns)  # グレード推定専用クラスを使用
        self.age_calculator = HorseAgeCalculator(columns=self.columns)  # 馬齢計算専用クラスを使用
        self.logger = logging.getLogger(__name__)
        
    def handle_missing_values(self, df: pd.DataFrame, strategy_config: Optional[Dict[str, Any]] = None) -> pd.DataFrame:
        """戦略的欠損値処理を実行する。

        Args:
            df: 処理対象 DataFrame。
            strategy_config: 処理戦略設定。

        Returns:
            欠損値処理済み DataFrame。
        """
        self.logger.info("🔧 戦略的欠損値処理開始")
        start_time = time.time()
        
        # デフォルト戦略設定
        if strategy_config is None:
            strategy_config = self._get_default_strategy()
        
        df_processed = df.copy()
        original_rows = len(df_processed)
        
        try:
            # 1. 重要列の欠損値処理
            df_processed = self._handle_critical_columns(df_processed, strategy_config)
            
            # 2. 数値列の欠損値処理
            df_processed = self._handle_numeric_columns(df_processed, strategy_config)
            
            # 3. カテゴリ列の欠損値処理
            df_processed = self._handle_categorical_columns(df_processed, strategy_config)
            
            # 4. 残存欠損値の最終処理
            df_processed = self._handle_remaining_missing(df_processed, strategy_config)
            
            # 5. 馬齢計算（血統登録番号と年月日から）- 専用クラスを使用
            df_processed = self.age_calculator.calculate_horse_age(df_processed)
            
            execution_time = time.time() - start_time
            final_rows = len(df_processed)
            
            self.logger.info(f"✅ 欠損値処理完了 ({execution_time:.2f}秒)")
            self.logger.info(f"   📊 処理前: {original_rows:,}行")
            self.logger.info(f"   📊 処理後: {final_rows:,}行")
            self.logger.info(f"   📉 除去行数: {original_rows - final_rows:,}行 ({((original_rows - final_rows) / original_rows) * 100:.1f}%)")
            
            # 処理ログの保存
            self._save_processing_log(df_processed)
            
        except Exception as e:
            self.logger.error(f"❌ 欠損値処理でエラー: {str(e)}")
            raise
        
        return df_processed
    
    def _get_default_strategy(self) -> Dict[str, Any]:
        """デフォルトの欠損値処理戦略を返す。"""
        return {
            'critical_columns': {
                self.columns.POSITION: 'drop',  # 着順が欠損の行は削除
                self.columns.DISTANCE: 'drop',  # 距離が欠損の行は削除
                self.columns.HORSE_NAME: 'drop',  # 馬名が欠損の行は削除
                self.columns.IDM: 'drop'  # IDMが欠損の行は削除
            },
            'numeric_columns': {
                'method': 'median',  # 中央値で補完
                'max_missing_rate': 0.5  # 50%以上欠損の列は削除
            },
            'categorical_columns': {
                'method': 'mode',  # 最頻値で補完
                'unknown_label': '不明',
                'max_missing_rate': 0.8  # 80%以上欠損の列は削除
            },
            # 残存欠損値は重要列サブセットでのみ行削除（実務レポート方針）
            'remaining_strategy': 'drop_subset',
            'remaining_subset': [
                self.columns.POSITION, 
                self.columns.DISTANCE, 
                self.columns.HORSE_NAME, 
                self.columns.IDM, 
                self.columns.GRADE
            ]
        }
    
    def _handle_critical_columns(self, df: pd.DataFrame, config: Dict[str, Any]) -> pd.DataFrame:
        """重要列の欠損値処理を実施する。"""
        self.logger.info("   🎯 重要列の欠損値処理中...")
        
        critical_config = config.get('critical_columns', {})
        
        for column, strategy in critical_config.items():
            if column in df.columns:
                missing_count = df[column].isnull().sum()
                if missing_count > 0:
                    self.logger.info(f"      • {column}: {missing_count:,}件の欠損値を{strategy}処理")
                    
                    if strategy == 'drop':
                        df = df.dropna(subset=[column])
                        self.processing_log.append(f"{column}: {missing_count}行を削除（重要列）")
        
        return df
    
    def _handle_numeric_columns(self, df: pd.DataFrame, config: Dict[str, Any]) -> pd.DataFrame:
        """数値列の欠損値処理を実施する。"""
        self.logger.info("   🔢 数値列の欠損値処理中...")
        
        numeric_config = config.get('numeric_columns', {})
        method = numeric_config.get('method', 'median')
        max_missing_rate = numeric_config.get('max_missing_rate', 0.5)
        
        # グレード列が文字列でも推定ロジックが動くように数値化を試みる
        grade_columns = self.columns.get_grade_columns()
        for grade_col in grade_columns:
            if grade_col in df.columns:
                df[grade_col] = pd.to_numeric(df[grade_col], errors='coerce')

        numeric_columns = df.select_dtypes(include=[np.number]).columns
        
        # 賞金関連の列を欠損値処理の対象から除外（欠損が多くて削除されるのを防ぐ）
        prize_columns = self.columns.get_prize_columns()
        columns_to_process = [
            col for col in numeric_columns 
            if col not in prize_columns
        ]

        for column in columns_to_process:
            missing_count = df[column].isnull().sum()
            missing_rate = missing_count / len(df) if len(df) > 0 else 0
            
            if missing_count > 0:
                # グレード列の特別処理（実務レベル）- 専用クラスを使用
                if column in grade_columns:
                    self.logger.info(f"      • {column}: 実務レベルグレード推定処理を実行")
                    df = self.grade_estimator.estimate_grade(df, column)
                    
                    # 推定後の欠損数をチェック
                    remaining_missing = df[column].isnull().sum()
                    estimated_count = missing_count - remaining_missing
                    
                    if estimated_count > 0:
                        self.processing_log.append(f"{column}: 賞金・レース名から{estimated_count}件推定→グレード名列追加")
                
                elif missing_rate > max_missing_rate:
                    self.logger.warning(f"      • {column}: 欠損率{missing_rate:.1%} > {max_missing_rate:.1%} → 列削除")
                    df = df.drop(columns=[column])
                    self.processing_log.append(f"{column}: 高欠損率により列削除")
                else:
                    if method == 'median':
                        fill_value = df[column].median()
                    elif method == 'mean':
                        fill_value = df[column].mean()
                    else:
                        fill_value = 0
                    
                    df[column] = df[column].fillna(fill_value)
                    self.logger.info(f"      • {column}: {missing_count:,}件を{method}({fill_value})で補完")
                    self.processing_log.append(f"{column}: {method}で{missing_count}件補完")
        
        return df
    
    def _handle_categorical_columns(self, df: pd.DataFrame, config: Dict[str, Any]) -> pd.DataFrame:
        """カテゴリ列の欠損値処理を実施する。"""
        self.logger.info("   🏷️ カテゴリ列の欠損値処理中...")
        
        categorical_config = config.get('categorical_columns', {})
        method = categorical_config.get('method', 'mode')
        unknown_label = categorical_config.get('unknown_label', '不明')
        max_missing_rate = categorical_config.get('max_missing_rate', 0.8)
        
        categorical_columns = df.select_dtypes(include=['object', 'category']).columns
        grade_columns = self.columns.get_grade_columns() + [self.columns.GRADE_NAME]
        
        for column in categorical_columns:
            # グレードはモード補完の対象から除外（推定ロジックに委ねる）
            if column in grade_columns:
                continue
            
            # グレード_yの特別処理（予測マーク付き）
            if column == self.columns.GRADE_Y:
                missing_count = df[column].isnull().sum()
                if missing_count > 0:
                    self.logger.info(f"      • {column}: {missing_count:,}件をmode(特別)で補完（予測マーク付き）")
                    df[column] = df[column].fillna('特別（予測）')
                    self.processing_log.append(f"{column}: {missing_count}件をmode(特別)で補完（予測マーク付き）")
                continue
            
            missing_count = df[column].isnull().sum()
            missing_rate = missing_count / len(df) if len(df) > 0 else 0
            
            if missing_count > 0:
                if missing_rate > max_missing_rate:
                    self.logger.warning(f"      • {column}: 欠損率{missing_rate:.1%} > {max_missing_rate:.1%} → 列削除")
                    df = df.drop(columns=[column])
                    self.processing_log.append(f"{column}: 高欠損率により列削除")
                else:
                    if method == 'mode':
                        mode_values = df[column].mode()
                        fill_value = mode_values.iloc[0] if not mode_values.empty else unknown_label
                    else:
                        fill_value = unknown_label
                    
                    df[column] = df[column].fillna(fill_value)
                    self.logger.info(f"      • {column}: {missing_count:,}件を{method}({fill_value})で補完")
                    self.processing_log.append(f"{column}: {method}で{missing_count}件補完")
        
        return df
    
    def _handle_remaining_missing(self, df: pd.DataFrame, config: Dict[str, Any]) -> pd.DataFrame:
        """残存欠損値の最終処理を行う。"""
        remaining_missing = df.isnull().sum().sum()
        
        if remaining_missing > 0:
            self.logger.info(f"   🔧 残存欠損値処理中: {remaining_missing:,}件")
            
            strategy = config.get('remaining_strategy', 'drop')
            
            if strategy == 'drop':
                initial_rows = len(df)
                df = df.dropna()
                dropped_rows = initial_rows - len(df)
                
                if dropped_rows > 0:
                    self.logger.info(f"      • 残存欠損値のある{dropped_rows:,}行を削除")
                    self.processing_log.append(f"残存欠損値: {dropped_rows}行削除")
            elif strategy == 'drop_subset':
                subset = config.get('remaining_subset', [])
                subset = [col for col in subset if col in df.columns]
                if subset:
                    initial_rows = len(df)
                    df = df.dropna(subset=subset)
                    dropped_rows = initial_rows - len(df)
                    if dropped_rows > 0:
                        self.logger.info(f"      • 重要列({', '.join(subset)})の残存欠損{dropped_rows:,}行を削除")
                        self.processing_log.append(f"残存欠損(重要列): {dropped_rows}行削除")
        
        return df
    
    
    def _save_processing_log(self, df: pd.DataFrame):
        """処理ログを追記モードで保存する。"""
        log_path = Path('export/missing_value_processing_log.txt')
        
        try:
            # ログファイルが存在しない場合のみヘッダー作成
            write_header = not log_path.exists()
            
            with open(log_path, 'a', encoding='utf-8') as f:  # 追記モードに変更
                if write_header:
                    f.write(f"欠損値処理ログ - {datetime.now()}\n")
                    f.write("=" * 50 + "\n\n")
                
                # 各ファイルの処理ログを追記
                for log_entry in self.processing_log:
                    f.write(f"• {log_entry}\n")
                
                # 最終データ形状を追記
                f.write(f"最終データ形状: {df.shape}\n")
                f.write(f"残存欠損値: {df.isnull().sum().sum()}件\n\n")
            
            self.logger.info(f"   📝 処理ログ保存: {log_path}")
            
        except Exception as e:
            self.logger.warning(f"⚠️ 処理ログ保存エラー: {str(e)}")

class SystemMonitor:
    """システム監視クラス（簡略版）"""
    
    def __init__(self):
        self.start_time = time.time()
        self.logger = logging.getLogger(__name__)
    
    def log_system_status(self, stage_name: str):
        """システム状態のログ出力（簡略版）"""
        current_time = time.time()
        elapsed_time = current_time - self.start_time
        
        self.logger.info(f"💻 [{stage_name}] システム状態:")
        self.logger.info(f"   ⏱️ 経過時間: {elapsed_time:.1f}秒")
<<<<<<< HEAD

# =====================================
# RaceDataProcessor クラス（Facadeパターン）
# =====================================

class RaceDataProcessor:
    """競馬データ処理のFacadeクラス
    
    長大なprocess_race_data関数を責任別に分割し、
    各処理フェーズを管理する。
    """
    
    def __init__(self, config: ProcessingConfig):
        """
        Args:
            config: 処理設定
        """
        self.config = config
        self.logger = logging.getLogger(__name__)
        self.monitor = SystemMonitor()
        self.quality_checker = DataQualityChecker() if config.enable_quality_check else None
    
    def process(self) -> bool:
        """メイン処理を実行
        
        Returns:
            成功時True、失敗時False
        """
        try:
            self._log_start()
            self._setup_directories()
            self._process_bac_phase()
            self._process_srb_phase()
            self._process_sed_phase()
            self._merge_data_phase()
            self._quality_check_phase()
            self._generate_reports()
            self._log_completion()
            return True
        except Exception as e:
            self.logger.error(f"❌ データ処理中に予期せぬエラーが発生しました: {str(e)}")
            self.logger.error("🔧 スタックトレース:", exc_info=True)
            return False
    
    def _log_start(self):
        """処理開始ログを出力"""
        self.logger.info("🏇 ■ 競馬レースデータの実務レベル処理を開始します ■")
        self.logger.info("📋 処理設定:")
        self.logger.info(f"   🌱 芝コース除外: {'はい' if self.config.exclude_turf else 'いいえ'}")
        self.logger.info(f"   🌱 芝コースのみ: {'はい' if self.config.turf_only else 'いいえ'}")
        self.logger.info(f"   🔧 欠損値処理: {'有効' if self.config.enable_missing_value_handling else '無効'}")
        self.logger.info(f"   📈 品質チェック: {'有効' if self.config.enable_quality_check else '無効'}")
    
    def _setup_directories(self):
        """出力ディレクトリをセットアップ"""
        dirs = self.config.get_all_directories()
        created_dirs = []
        
        for dir_path in dirs:
            if not dir_path.exists():
                dir_path.mkdir(parents=True, exist_ok=True)
                created_dirs.append(str(dir_path))
                self.logger.info(f"📁 ディレクトリ作成: {dir_path}")
        
        if created_dirs:
            self.logger.info(f"✅ {len(created_dirs)}個のディレクトリを作成しました")
        else:
            self.logger.info("📁 すべてのディレクトリが既に存在します")
        
        self.monitor.log_system_status("初期化完了")
    
    def _process_bac_phase(self):
        """BACデータ処理フェーズ"""
        self.logger.info("\n" + "="*60)
        self.logger.info("📂 Phase 0-1: BACデータ（レース基本情報）の処理")
        self.logger.info("="*60)
        
        process_all_bac_files(
            exclude_turf=self.config.exclude_turf,
            turf_only=self.config.turf_only
        )
        self.monitor.log_system_status("BAC処理完了")
    
    def _process_srb_phase(self):
        """SRBデータ処理フェーズ"""
        self.logger.info("\n" + "="*60)
        self.logger.info("📂 Phase 0-2: SRBデータ（レース詳細情報）の処理")
        self.logger.info("="*60)
        
        process_all_srb_files(
            exclude_turf=self.config.exclude_turf,
            turf_only=self.config.turf_only
        )
        self.monitor.log_system_status("SRB処理完了")
    
    def _process_sed_phase(self):
        """SEDデータ処理フェーズ"""
        self.logger.info("\n" + "="*60)
        self.logger.info("📂 Phase 0-3: SEDデータ（競走成績）の処理と紐づけ")
        self.logger.info("="*60)
        
        process_all_sed_files(
            exclude_turf=self.config.exclude_turf,
            turf_only=self.config.turf_only
        )
    
    def _merge_data_phase(self):
        """データ統合フェーズ"""
        self.logger.info("\n" + "="*60)
        self.logger.info("📂 Phase 0-4: SEDデータとSRBデータの統合")
        self.logger.info("="*60)
        self.logger.info("📋 バイアス情報完備データのみを保持します")
        
        merge_result = merge_srb_with_sed(
            separate_output=True,
            exclude_turf=self.config.exclude_turf,
            turf_only=self.config.turf_only
        )
        
        if not merge_result:
            raise DataMergeError("SEDデータとSRBデータの紐づけに失敗しました")
        
        self.logger.info("✅ データ統合完了:")
        self.logger.info("   📁 SEDデータ: export/SED/")
        self.logger.info("   📁 SRBデータ: export/SRB/")
        self.logger.info("   📁 統合データ: export/dataset/")
        
        self.monitor.log_system_status("データ統合完了")
    
    def _quality_check_phase(self):
        """品質チェックフェーズ"""
        if not self.config.enable_quality_check or not self.quality_checker:
            return
        
        self.logger.info("\n" + "="*60)
        self.logger.info("📊 Phase 0-5: データ品質チェック")
        self.logger.info("="*60)
        
        # サンプルファイルで品質チェック実行
        sample_files = list(self.config.dataset_dir.glob('*.csv'))
        if sample_files:
            sample_file = sample_files[0]
            self.logger.info(f"📄 サンプルファイルで品質チェック: {sample_file.name}")
            
            try:
                sample_df = pd.read_csv(sample_file, encoding='utf-8')
                self.quality_checker.check_data_quality(sample_df, "統合後データ")
            except Exception as e:
                self.logger.warning(f"⚠️ 品質チェックエラー: {str(e)}")
    
    def _generate_reports(self):
        """レポート生成フェーズ"""
        # 品質レポートの保存
        if self.config.enable_quality_check and self.quality_checker:
            self._save_quality_report()
        
        # 欠損値処理ログのサマリー生成
        if self.config.enable_missing_value_handling:
            self.logger.info("\n" + "="*60)
            self.logger.info("📝 Phase 0-7: 欠損値処理ログの自動整理")
            self.logger.info("="*60)
            summarize_processing_log()
        
        # グレード欠損削除統計の表示
        if self.config.enable_missing_value_handling:
            self.logger.info("\n" + "="*60)
            self.logger.info("📊 Phase 0-8: グレード欠損削除統計")
            self.logger.info("="*60)
            display_deletion_statistics()
    
    def _save_quality_report(self):
        """品質レポートを保存"""
        report_path = self.config.quality_reports_dir / 'data_quality_report.json'
        
        try:
            import json
            with open(report_path, 'w', encoding='utf-8') as f:
                json.dump(self.quality_checker.quality_report, f, ensure_ascii=False, indent=2)
            
            self.logger.info(f"📊 品質レポート保存: {report_path}")
        except Exception as e:
            self.logger.warning(f"⚠️ 品質レポート保存エラー: {str(e)}")
    
    def _log_completion(self):
        """処理完了ログを出力"""
        self.logger.info("\n" + "="*60)
        self.logger.info("🎉 Phase 0: データ整備 完了")
        self.logger.info("="*60)
        
        total_time = time.time() - self.monitor.start_time
        self.logger.info(f"⏱️ 総処理時間: {total_time:.1f}秒 ({total_time/60:.1f}分)")
        self.monitor.log_system_status("全処理完了")
        
        self.logger.info("\n📁 生成されたデータ:")
        if self.config.dataset_dir.exists():
            bias_files = list(self.config.dataset_dir.glob('*.csv'))
            self.logger.info(f"   🔗 統合データ: {len(bias_files)}ファイル")
        
        if self.config.enable_quality_check and self.config.quality_reports_dir.exists():
            self.logger.info(f"   📈 品質レポート: {self.config.quality_reports_dir}/")
        
        self.logger.info("\n🎓 実務レベルのデータ整備が完了しました！")
=======
>>>>>>> 2f51eacd

def ensure_export_dirs():
    """出力用ディレクトリの存在確認と作成を行う。"""
    logger = logging.getLogger(__name__)
    
    dirs = [
        'export/BAC', 
        'export/SRB', 
        'export/SED', 
        'export/dataset',          # 実際のSED+SRB統合データ出力先
        'export/quality_reports',     # データ品質レポート保存用
        'export/logs'                 # ログ保存用
    ]
    
    created_dirs = []
    
    for dir_path in dirs:
        path_obj = Path(dir_path)
        if not path_obj.exists():
            path_obj.mkdir(parents=True, exist_ok=True)
            created_dirs.append(dir_path)
            logger.info(f"📁 ディレクトリ作成: {dir_path}")
    
    if created_dirs:
        logger.info(f"✅ {len(created_dirs)}個のディレクトリを作成しました")
    else:
        logger.info("📁 すべてのディレクトリが既に存在します")

def save_quality_report(quality_checker: DataQualityChecker):
    """データ品質レポートを JSON として保存する。"""
    import json
    
    logger = logging.getLogger(__name__)
    report_path = Path('export/quality_reports/data_quality_report.json')
    
    try:
        with open(report_path, 'w', encoding='utf-8') as f:
            json.dump(quality_checker.quality_report, f, ensure_ascii=False, indent=2)
        
        logger.info(f"📊 品質レポート保存: {report_path}")
        
    except Exception as e:
        logger.warning(f"⚠️ 品質レポート保存エラー: {str(e)}")

def display_deletion_statistics():
    """グレード欠損による削除統計を表示する。"""
    logger = logging.getLogger(__name__)
    
    try:
        # ディレクトリパス
        sed_dir = Path('export/SED/formatted')
        bias_dir = Path('export/dataset')
        
        if not sed_dir.exists() or not bias_dir.exists():
            logger.warning("⚠️ 比較用ディレクトリが見つかりません")
            return
        
        # ファイル一覧取得
        sed_files = list(sed_dir.glob('*.csv'))
        bias_files = list(bias_dir.glob('*.csv'))
        
        if not sed_files or not bias_files:
            logger.warning("⚠️ 比較用ファイルが見つかりません")
            return
        
        # 統計を収集
        total_sed = 0
        total_bias = 0
        total_deleted = 0
        deletion_files = []
        
        # ファイル名でマッピング
        sed_files_dict = {f.stem.replace('_formatted', ''): f for f in sed_files}
        
        for bias_file in bias_files:
            base_name = bias_file.stem.replace('_formatted_dataset', '')
            
            if base_name in sed_files_dict:
                sed_file = sed_files_dict[base_name]
                
                try:
                    # レコード数を数える（ヘッダー除く）
                    with open(sed_file, 'r', encoding='utf-8') as f:
                        sed_count = sum(1 for line in f) - 1
                    
                    with open(bias_file, 'r', encoding='utf-8') as f:
                        bias_count = sum(1 for line in f) - 1
                    
                    deleted = sed_count - bias_count
                    total_sed += sed_count
                    total_bias += bias_count
                    total_deleted += deleted
                    
                    if deleted > 0:
                        deletion_rate = (deleted / sed_count * 100) if sed_count > 0 else 0
                        deletion_files.append({
                            'file': base_name,
                            'deleted': deleted,
                            'deletion_rate': deletion_rate
                        })
                
                except Exception:
                    continue
        
        # 統計表示
        logger.info("📈 全体削除統計:")
        logger.info(f"   📥 処理前総レコード: {total_sed:,}件")
        logger.info(f"   📤 処理後総レコード: {total_bias:,}件")
        logger.info(f"   ❌ 削除レコード数: {total_deleted:,}件")
        logger.info(f"   📉 全体削除率: {(total_deleted/total_sed*100 if total_sed > 0 else 0):.2f}%")
        logger.info(f"   🗂️ 削除発生ファイル数: {len(deletion_files)}")
        logger.info(f"   📊 削除発生率: {(len(deletion_files)/len(sed_files_dict)*100 if sed_files_dict else 0):.1f}%")
        
        if deletion_files:
            logger.info("\n📋 削除の多いファイル（上位10件）:")
            deletion_files.sort(key=lambda x: x['deleted'], reverse=True)
            for i, item in enumerate(deletion_files[:10], 1):
                logger.info(f"   {i:2d}. {item['file']}: -{item['deleted']:,}件 (-{item['deletion_rate']:.1f}%)")
        else:
            logger.info("✅ グレード欠損による削除は発生していません")
    
    except Exception as e:
        logger.warning(f"⚠️ 削除統計表示エラー: {str(e)}")

def summarize_processing_log():
    """欠損値処理ログのサマリーを生成する。"""
    logger = logging.getLogger(__name__)
    
    log_file = Path('export/missing_value_processing_log.txt')
    backup_file = Path('export/missing_value_processing_log_original.txt')
    summary_file = Path('export/missing_value_processing_summary.txt')
    
    # ログファイルが存在しない場合はスキップ
    if not log_file.exists():
        logger.info("📝 欠損値処理ログが見つからないため、サマリー生成をスキップします")
        return
    
    logger.info("📊 欠損値処理ログをサマリー形式に整理中...")
    
    try:
        # ログ解析
        stats = _parse_processing_log(log_file)
        
        if not stats:
            logger.warning("⚠️ ログ解析に失敗しました")
            return
        
        # サマリーレポート生成
        _generate_summary_report(stats, summary_file)
        
        # 元ログをバックアップ
        if backup_file.exists():
            backup_file.unlink()  # 既存バックアップを削除
        log_file.rename(backup_file)
        
        # サマリーを新しいログファイルに
        summary_file.rename(log_file)
        
        logger.info("✅ 欠損値処理ログの整理完了")
        logger.info(f"   📋 サマリー: {log_file}")
        logger.info(f"   💾 バックアップ: {backup_file}")
        logger.info(f"   📊 処理ファイル数: {stats['total_files']}ファイル")
        
        # 統計サマリーをログ出力
        if stats['idm_deletions']:
            total_idm = sum(stats['idm_deletions'])
            logger.info(f"   🎯 IDM削除: {total_idm:,}行 ({len(stats['idm_deletions'])}ファイル)")
        
        if stats['grade_estimations']:
            total_grade = sum(stats['grade_estimations'])
            logger.info(f"   🏆 グレード推定: {total_grade:,}件 ({len(stats['grade_estimations'])}ファイル)")
        
    except Exception as e:
        logger.warning(f"⚠️ ログサマリー生成エラー: {str(e)}")

def _parse_processing_log(log_file: Path) -> Optional[Dict[str, Any]]:
    """ログファイルを解析して処理統計を作成する。"""
    logger = logging.getLogger(__name__)
    
    # 統計情報格納用
    stats = {
        'idm_deletions': [],
        'grade_estimations': [],
        'median_imputations': defaultdict(list),
        'dropped_columns': set(),
        'categorical_imputations': defaultdict(list),
        'other_imputations': defaultdict(list),
        'total_files': 0,
        'final_shapes': []
    }
    
    try:
        with open(log_file, 'r', encoding='utf-8') as f:
            content = f.read()
    except Exception as e:
        logger.error(f"ログファイル読み込みエラー: {e}")
        return {}
    
    lines = content.split('\n')
    
    for line in lines:
        line = line.strip()
        if not line or line.startswith('==') or line.startswith('欠損値処理ログ'):
            continue
            
        # IDM削除
        if 'IDM:' in line and '行を削除（重要列）' in line:
            match = re.search(r'IDM: (\d+)行を削除', line)
            if match:
                stats['idm_deletions'].append(int(match.group(1)))
        
        # グレード推定
        elif 'グレード:' in line and '推定→グレード名列追加' in line:
            match = re.search(r'グレード: 賞金・レース名から(\d+)件推定', line)
            if match:
                stats['grade_estimations'].append(int(match.group(1)))
        
        # 中央値補完
        elif 'medianで' in line and '件補完' in line:
            match = re.search(r'• ([^:]+): medianで(\d+)件補完', line)
            if match:
                column_name = match.group(1)
                count = int(match.group(2))
                stats['median_imputations'][column_name].append(count)
        
        # 高欠損率による列削除
        elif '高欠損率により列削除' in line:
            match = re.search(r'• ([^:]+): 高欠損率により列削除', line)
            if match:
                stats['dropped_columns'].add(match.group(1))
        
        # カテゴリ補完（レース名、馬体重増減）
        elif line.startswith('• レース名:') or line.startswith('• レース名略称:') or line.startswith('• 馬体重増減:'):
            match = re.search(r'• ([^:]+): (.+)で(\d+)件補完', line)
            if match:
                column_name = match.group(1)
                value = match.group(2)
                count = int(match.group(3))
                stats['categorical_imputations'][column_name].append((value, count))
        
        # その他の補完処理
        elif '件補完' in line and 'median' not in line:
            match = re.search(r'• ([^:]+): (.+)で(\d+)件補完', line)
            if match:
                column_name = match.group(1)
                value = match.group(2)
                count = int(match.group(3))
                stats['other_imputations'][column_name].append((value, count))
        
        # 最終データ形状
        elif '最終データ形状:' in line:
            match = re.search(r'最終データ形状: \((\d+), (\d+)\)', line)
            if match:
                rows = int(match.group(1))
                cols = int(match.group(2))
                stats['final_shapes'].append((rows, cols))
    
    # ファイル数を推定（IDM削除の回数とグレード推定の回数の合計）
    stats['total_files'] = len(stats['idm_deletions']) + len(stats['grade_estimations'])
    
    return stats

def _generate_summary_report(stats: Dict[str, Any], output_file: Path):
    """統計情報からサマリーレポートを生成する。"""
    
    with open(output_file, 'w', encoding='utf-8') as f:
        f.write("=" * 80 + "\n")
        f.write("📊 欠損値処理ログ サマリーレポート（実務レベル）\n")
        f.write("=" * 80 + "\n")
        f.write(f"生成日時: {datetime.now().strftime('%Y-%m-%d %H:%M:%S')}\n\n")
        
        # 処理ファイル数
        f.write(f"📁 処理ファイル数: {stats['total_files']}ファイル\n\n")
        
        # IDM削除統計
        if stats['idm_deletions']:
            total_idm = sum(stats['idm_deletions'])
            f.write("🎯 IDM欠損値削除処理:\n")
            f.write(f"   • 処理回数: {len(stats['idm_deletions'])}回\n")
            f.write(f"   • 総削除行数: {total_idm:,}行\n")
            f.write(f"   • 平均削除行数: {total_idm/len(stats['idm_deletions']):.1f}行\n\n")
        
        # グレード推定統計
        if stats['grade_estimations']:
            total_grade = sum(stats['grade_estimations'])
            f.write("🏆 グレード推定処理:\n")
            f.write(f"   • 処理回数: {len(stats['grade_estimations'])}回\n")
            f.write(f"   • 総推定件数: {total_grade:,}件\n")
            f.write(f"   • 平均推定件数: {total_grade/len(stats['grade_estimations']):.1f}件\n\n")
        
        # 中央値補完統計
        if stats['median_imputations']:
            f.write("🔢 中央値補完処理:\n")
            for column, counts in stats['median_imputations'].items():
                total_count = sum(counts)
                f.write(f"   • {column}: {len(counts)}回, 総補完{total_count:,}件 (平均{total_count/len(counts):.1f}件)\n")
            f.write("\n")
        
        # 高欠損率列削除
        if stats['dropped_columns']:
            f.write("❌ 高欠損率により削除された列:\n")
            sorted_columns = sorted(stats['dropped_columns'])
            for i, column in enumerate(sorted_columns, 1):
                f.write(f"   {i:2d}. {column}\n")
            f.write(f"\n   📊 削除列数: {len(sorted_columns)}列\n\n")
        
        # カテゴリ補完統計
        if stats['categorical_imputations']:
            f.write("🏷️ カテゴリ補完処理:\n")
            for column, values in stats['categorical_imputations'].items():
                total_count = sum(count for _, count in values)
                unique_values = len(set(value for value, _ in values))
                f.write(f"   • {column}: {len(values)}回, 総補完{total_count:,}件, {unique_values}種類の値\n")
            f.write("\n")
        
        # その他補完統計
        if stats['other_imputations']:
            f.write("🔧 その他補完処理:\n")
            for column, values in stats['other_imputations'].items():
                total_count = sum(count for _, count in values)
                f.write(f"   • {column}: {len(values)}回, 総補完{total_count:,}件\n")
            f.write("\n")
        
        # 最終データ統計
        if stats['final_shapes']:
            total_rows = sum(rows for rows, _ in stats['final_shapes'])
            total_cols = sum(cols for _, cols in stats['final_shapes'])
            avg_rows = total_rows / len(stats['final_shapes']) if stats['final_shapes'] else 0
            avg_cols = total_cols / len(stats['final_shapes']) if stats['final_shapes'] else 0
            
            f.write("📊 最終データ統計:\n")
            f.write(f"   • 総行数: {total_rows:,}行\n")
            f.write(f"   • 平均行数: {avg_rows:.1f}行/ファイル\n")
            f.write(f"   • 平均列数: {avg_cols:.1f}列/ファイル\n\n")
        
        f.write("=" * 80 + "\n")
        f.write("🎉 実務レベル欠損値処理 完了サマリー\n")
        f.write("=" * 80 + "\n")

def process_race_data(exclude_turf: bool = False, turf_only: bool = False, 
                     enable_missing_value_handling: bool = True, enable_quality_check: bool = True) -> bool:
    """競馬レースデータの実務レベル処理（標準版）。

    計画書 Phase 0: データ整備の実装。
    
    この関数はRaceDataProcessorクラスのシンラッパーです。
    後方互換性のために残されています。

    Args:
        exclude_turf: 芝コースを除外するかどうか。
        turf_only: 芝コースのみを処理するかどうか。
        enable_missing_value_handling: 戦略的欠損値処理を実行するかどうか。
        enable_quality_check: データ品質チェックを実行するかどうか。

    Returns:
        成功時 ``True``、失敗時 ``False``。
    """
<<<<<<< HEAD
=======
    logger = logging.getLogger(__name__)
    logger.info("🏇 ■ 競馬レースデータの実務レベル処理を開始します ■")
    
    # システム監視開始
    monitor = SystemMonitor()
    
    # 処理オプションの確認
    if exclude_turf and turf_only:
        logger.error("❌ 芝コースを除外するオプションと芝コースのみを処理するオプションは同時に指定できません")
        return False
    
    # 通常の処理設定のログ出力
    logger.info("📋 処理設定:")
    logger.info(f"   🌱 芝コース除外: {'はい' if exclude_turf else 'いいえ'}")
    logger.info(f"   🌱 芝コースのみ: {'はい' if turf_only else 'いいえ'}")
    logger.info(f"   🔧 欠損値処理: {'有効' if enable_missing_value_handling else '無効'}")
    logger.info(f"   📈 品質チェック: {'有効' if enable_quality_check else '無効'}")
    
    # システムコンポーネントの初期化
    quality_checker = DataQualityChecker() if enable_quality_check else None
    
    # 出力用ディレクトリの確認
    ensure_export_dirs()
    monitor.log_system_status("初期化完了")
    
>>>>>>> 2f51eacd
    try:
        # ProcessingConfigを作成
        config = ProcessingConfig(
            exclude_turf=exclude_turf,
            turf_only=turf_only,
            enable_missing_value_handling=enable_missing_value_handling,
            enable_quality_check=enable_quality_check
        )
        
        # RaceDataProcessorで処理を実行
        processor = RaceDataProcessor(config)
        return processor.process()
        
    except ConfigurationError as e:
        logger = logging.getLogger(__name__)
        logger.error(f"❌ 設定エラー: {str(e)}")
        return False
    except Exception as e:
        logger = logging.getLogger(__name__)
        logger.error(f"❌ 予期せぬエラー: {str(e)}")
        logger.error("🔧 スタックトレース:", exc_info=True)
        return False

if __name__ == "__main__":
    # コマンドライン引数の解析
    parser = argparse.ArgumentParser(
        description='競馬レースデータの実務レベル処理（計画書Phase 0：データ整備対応版）',
        formatter_class=argparse.RawDescriptionHelpFormatter,
        epilog="""
🎯 使用例:
  python process_race_data.py                                    # 基本処理
  python process_race_data.py --turf-only                      # 芝コースのみで処理
  python process_race_data.py --no-missing-handling              # 欠損値処理を無効化
  python process_race_data.py --no-quality-check                 # 品質チェックを無効化

🔧 このスクリプトの役割:
  このスクリプトは、複数の形式の生レースデータ（BAC, SRB, SED）を読み込み、
  それらを一つの整形されたデータセットに統合します。
  最終的な成果物は `export/dataset/` ディレクトリに出力され、
  これが後続の分析スクリプト（例: analyze_horse_REQI.py）の入力となります。

🔧 実務レベルの品質管理:
  ✅ 戦略的欠損値処理
  ✅ データ品質チェックとレポート
  ✅ 欠損値処理ログの自動サマリー生成
  ✅ システム監視
  ✅ 段階的処理とログ出力
  ✅ エラーハンドリングと復旧機能
        """
    )
    
    # トラック条件オプション
    track_group = parser.add_mutually_exclusive_group()
    track_group.add_argument('--exclude-turf', '--芝コース除外', action='store_true', 
                           help='芝コースのデータを除外する')
    track_group.add_argument('--turf-only', '--芝コースのみ', action='store_true', 
                           help='芝コースのデータのみを処理する')
    
    # 機能オプション
    parser.add_argument('--no-missing-handling', '--欠損値処理無効', action='store_true',
                       help='戦略的欠損値処理を無効化する')
    
    parser.add_argument('--no-quality-check', '--品質チェック無効', action='store_true',
                       help='データ品質チェックを無効化する')
    
    # ログレベルオプション
    parser.add_argument('--log-level', choices=['DEBUG', 'INFO', 'WARNING', 'ERROR'], 
                       default='INFO', help='ログレベルの設定')
    
    parser.add_argument('--log-file', help='ログファイルのパス（指定しない場合はコンソールのみ）')
    
    args = parser.parse_args()
    
    # ログ設定の初期化
    log_file = args.log_file
    
    if log_file is None:
        # 自動ログファイル設定（ディレクトリ作成も含む）
        log_dir = Path('export/logs')
        log_dir.mkdir(parents=True, exist_ok=True)
        log_file = f'export/logs/process_race_data_{datetime.now().strftime("%Y%m%d_%H%M%S")}.log'
    
    setup_logging(log_level=args.log_level, log_file=log_file)
    
    # メインロガーでの開始メッセージ
    main_logger = logging.getLogger(__name__)
    main_logger.info("🚀 競馬レースデータ実務レベル処理を開始します")
    main_logger.info(f"📅 実行日時: {datetime.now()}")
    main_logger.info(f"🖥️ ログレベル: {args.log_level}")
    if log_file:
        main_logger.info(f"📝 ログファイル: {log_file}")
    
<<<<<<< HEAD
    try:
        # ProcessingConfigを作成
        config = ProcessingConfig(
            exclude_turf=args.exclude_turf,
            turf_only=args.turf_only,
            enable_missing_value_handling=not args.no_missing_handling,
            enable_quality_check=not args.no_quality_check,
            log_level=args.log_level,
            log_file=log_file
        )
        
        # RaceDataProcessorで処理を実行
        processor = RaceDataProcessor(config)
        success = processor.process()
        
    except ConfigurationError as e:
        main_logger.error(f"❌ 設定エラー: {str(e)}")
        success = False
    except Exception as e:
        main_logger.error(f"❌ 予期せぬエラー: {str(e)}")
        main_logger.error("🔧 スタックトレース:", exc_info=True)
        success = False
=======
    # レースデータ処理の実行
    success = process_race_data(
        exclude_turf=args.exclude_turf, 
        turf_only=args.turf_only,
        enable_missing_value_handling=not args.no_missing_handling,
        enable_quality_check=not args.no_quality_check
    )
>>>>>>> 2f51eacd
    
    if success:
        main_logger.info("🎉 実務レベルデータ処理が正常に完了しました")
        exit_code = 0
    else:
        main_logger.error("❌ データ処理が失敗しました")
        exit_code = 1
    
    main_logger.info(f"🏁 プロセス終了 (終了コード: {exit_code})")
    exit(exit_code) <|MERGE_RESOLUTION|>--- conflicted
+++ resolved
@@ -23,144 +23,49 @@
 import numpy as np
 import re
 from collections import defaultdict
-from dataclasses import dataclass, field
+from dataclasses import dataclass
+
+# モジュール共通ロガー
+logger = logging.getLogger(__name__)
 
 # =====================================
-<<<<<<< HEAD
-# カスタム例外クラス
+# 列名の定義（既存コードとの互換用）
 # =====================================
 
-class RaceDataProcessingError(Exception):
-    """競馬データ処理の基底例外クラス"""
-    pass
-
-class DataMergeError(RaceDataProcessingError):
-    """データ統合エラー"""
-    pass
-
-class QualityCheckError(RaceDataProcessingError):
-    """品質チェックエラー"""
-    pass
-
-class MissingValueHandlingError(RaceDataProcessingError):
-    """欠損値処理エラー"""
-    pass
-
-class ConfigurationError(RaceDataProcessingError):
-    """設定エラー"""
-    pass
-
-# =====================================
-=======
->>>>>>> 2f51eacd
-# 列名管理クラス（一元管理）
-# =====================================
-
-@dataclass
 class ColumnNames:
-    """データフレーム列名の一元管理クラス"""
-    # グレード関連
-    GRADE: str = 'グレード'
-    GRADE_NAME: str = 'グレード名'
-    GRADE_Y: str = 'グレード_y'
-    
+    """データ列名の集中定義とユーティリティ。
+
+    既存の日本語列名を対象に、推定ロジックが参照する列名を提供する。
+    """
+    # 基本列
+    RACE_NAME = 'レース名'
+    DISTANCE = '距離'
+    HORSE_COUNT = '頭数'
+    POSITION = '着順'
+    HORSE_NAME = '馬名'
+    IDM = 'IDM'
+    GRADE = 'グレード'
+    GRADE_Y = 'グレード_y'
+    GRADE_NAME = 'グレード名'
+
+    # 日付・識別
+    REGISTRATION_NUMBER = '血統登録番号'
+    RACE_DATE = '年月日'
+
     # 賞金関連
-    PRIZE_1ST_WITH_BONUS: str = '1着賞金(1着算入賞金込み)'
-    PRIZE_2ND_WITH_BONUS: str = '2着賞金(2着算入賞金込み)'
-    PRIZE_MAIN: str = '本賞金'
-    PRIZE_2ND: str = '2着賞金'
-    PRIZE_3RD: str = '3着賞金'
-    PRIZE_4TH: str = '4着賞金'
-    PRIZE_5TH: str = '5着賞金'
-    PRIZE_1ST_BONUS: str = '1着算入賞金'
-    PRIZE_2ND_BONUS: str = '2着算入賞金'
-    PRIZE_AVERAGE: str = '平均賞金'
-    
-    # レース情報
-    RACE_NAME: str = 'レース名'
-    RACE_NAME_SHORT: str = 'レース名略称'
-    DISTANCE: str = '距離'
-    HORSE_COUNT: str = '頭数'
-    POSITION: str = '着順'
-    TIME: str = 'タイム'
-    
-    # 馬情報
-    HORSE_NAME: str = '馬名'
-    HORSE_AGE: str = '馬齢'
-    REGISTRATION_NUMBER: str = '血統登録番号'
-    RACE_DATE: str = '年月日'
-    HORSE_WEIGHT_CHANGE: str = '馬体重増減'
-    
-    # IDM関連
-    IDM: str = 'IDM'
-    
-    @classmethod
-    def get_grade_columns(cls) -> List[str]:
-        """グレード関連列名リストを取得"""
-        return [cls.GRADE, 'grade', 'レースグレード']
-    
-    @classmethod
-    def get_prize_columns(cls) -> List[str]:
-        """賞金関連列名リストを取得（欠損値処理対象外）"""
+    PRIZE_1ST_WITH_BONUS = '1着賞金(1着算入賞金込み)'
+    PRIZE_MAIN = '本賞金'
+
+    def get_grade_columns(self):
+        return [self.GRADE, 'grade', 'レースグレード']
+
+    def get_prize_columns(self):
         return [
-            cls.PRIZE_2ND, cls.PRIZE_3RD, cls.PRIZE_4TH, cls.PRIZE_5TH,
-            cls.PRIZE_1ST_BONUS, cls.PRIZE_2ND_BONUS,
-            cls.PRIZE_1ST_WITH_BONUS, cls.PRIZE_2ND_WITH_BONUS, cls.PRIZE_AVERAGE
+            '2着賞金', '3着賞金', '4着賞金', '5着賞金',
+            '1着算入賞金', '2着算入賞金',
+            self.PRIZE_1ST_WITH_BONUS, '2着賞金(2着算入賞金込み)', '平均賞金',
+            self.PRIZE_MAIN
         ]
-<<<<<<< HEAD
-
-# =====================================
-# 処理設定クラス（一元管理）
-# =====================================
-
-@dataclass
-class ProcessingConfig:
-    """データ処理の設定を一元管理するクラス"""
-    # トラック条件
-    exclude_turf: bool = False
-    turf_only: bool = False
-    
-    # 処理オプション
-    enable_missing_value_handling: bool = True
-    enable_quality_check: bool = True
-    
-    # ログ設定
-    log_level: str = 'INFO'
-    log_file: Optional[str] = None
-    
-    # ディレクトリ設定
-    export_dir: Path = field(default_factory=lambda: Path('export'))
-    dataset_dir: Path = field(default_factory=lambda: Path('export/dataset'))
-    quality_reports_dir: Path = field(default_factory=lambda: Path('export/quality_reports'))
-    logs_dir: Path = field(default_factory=lambda: Path('export/logs'))
-    
-    def __post_init__(self):
-        """初期化後の検証"""
-        if self.exclude_turf and self.turf_only:
-            raise ConfigurationError("exclude_turfとturf_onlyは同時に指定できません")
-        
-        # ディレクトリパスをPathオブジェクトに変換
-        if isinstance(self.export_dir, str):
-            self.export_dir = Path(self.export_dir)
-        if isinstance(self.dataset_dir, str):
-            self.dataset_dir = Path(self.dataset_dir)
-        if isinstance(self.quality_reports_dir, str):
-            self.quality_reports_dir = Path(self.quality_reports_dir)
-        if isinstance(self.logs_dir, str):
-            self.logs_dir = Path(self.logs_dir)
-    
-    def get_all_directories(self) -> List[Path]:
-        """すべての出力ディレクトリを取得"""
-        return [
-            self.export_dir / 'BAC',
-            self.export_dir / 'SRB',
-            self.export_dir / 'SED',
-            self.dataset_dir,
-            self.quality_reports_dir,
-            self.logs_dir
-        ]
-=======
->>>>>>> 2f51eacd
 
 # =====================================
 # グレード推定用の設定クラス（マジックナンバー解消）
@@ -1058,213 +963,8 @@
         current_time = time.time()
         elapsed_time = current_time - self.start_time
         
-        self.logger.info(f"💻 [{stage_name}] システム状態:")
-        self.logger.info(f"   ⏱️ 経過時間: {elapsed_time:.1f}秒")
-<<<<<<< HEAD
-
-# =====================================
-# RaceDataProcessor クラス（Facadeパターン）
-# =====================================
-
-class RaceDataProcessor:
-    """競馬データ処理のFacadeクラス
-    
-    長大なprocess_race_data関数を責任別に分割し、
-    各処理フェーズを管理する。
-    """
-    
-    def __init__(self, config: ProcessingConfig):
-        """
-        Args:
-            config: 処理設定
-        """
-        self.config = config
-        self.logger = logging.getLogger(__name__)
-        self.monitor = SystemMonitor()
-        self.quality_checker = DataQualityChecker() if config.enable_quality_check else None
-    
-    def process(self) -> bool:
-        """メイン処理を実行
-        
-        Returns:
-            成功時True、失敗時False
-        """
-        try:
-            self._log_start()
-            self._setup_directories()
-            self._process_bac_phase()
-            self._process_srb_phase()
-            self._process_sed_phase()
-            self._merge_data_phase()
-            self._quality_check_phase()
-            self._generate_reports()
-            self._log_completion()
-            return True
-        except Exception as e:
-            self.logger.error(f"❌ データ処理中に予期せぬエラーが発生しました: {str(e)}")
-            self.logger.error("🔧 スタックトレース:", exc_info=True)
-            return False
-    
-    def _log_start(self):
-        """処理開始ログを出力"""
-        self.logger.info("🏇 ■ 競馬レースデータの実務レベル処理を開始します ■")
-        self.logger.info("📋 処理設定:")
-        self.logger.info(f"   🌱 芝コース除外: {'はい' if self.config.exclude_turf else 'いいえ'}")
-        self.logger.info(f"   🌱 芝コースのみ: {'はい' if self.config.turf_only else 'いいえ'}")
-        self.logger.info(f"   🔧 欠損値処理: {'有効' if self.config.enable_missing_value_handling else '無効'}")
-        self.logger.info(f"   📈 品質チェック: {'有効' if self.config.enable_quality_check else '無効'}")
-    
-    def _setup_directories(self):
-        """出力ディレクトリをセットアップ"""
-        dirs = self.config.get_all_directories()
-        created_dirs = []
-        
-        for dir_path in dirs:
-            if not dir_path.exists():
-                dir_path.mkdir(parents=True, exist_ok=True)
-                created_dirs.append(str(dir_path))
-                self.logger.info(f"📁 ディレクトリ作成: {dir_path}")
-        
-        if created_dirs:
-            self.logger.info(f"✅ {len(created_dirs)}個のディレクトリを作成しました")
-        else:
-            self.logger.info("📁 すべてのディレクトリが既に存在します")
-        
-        self.monitor.log_system_status("初期化完了")
-    
-    def _process_bac_phase(self):
-        """BACデータ処理フェーズ"""
-        self.logger.info("\n" + "="*60)
-        self.logger.info("📂 Phase 0-1: BACデータ（レース基本情報）の処理")
-        self.logger.info("="*60)
-        
-        process_all_bac_files(
-            exclude_turf=self.config.exclude_turf,
-            turf_only=self.config.turf_only
-        )
-        self.monitor.log_system_status("BAC処理完了")
-    
-    def _process_srb_phase(self):
-        """SRBデータ処理フェーズ"""
-        self.logger.info("\n" + "="*60)
-        self.logger.info("📂 Phase 0-2: SRBデータ（レース詳細情報）の処理")
-        self.logger.info("="*60)
-        
-        process_all_srb_files(
-            exclude_turf=self.config.exclude_turf,
-            turf_only=self.config.turf_only
-        )
-        self.monitor.log_system_status("SRB処理完了")
-    
-    def _process_sed_phase(self):
-        """SEDデータ処理フェーズ"""
-        self.logger.info("\n" + "="*60)
-        self.logger.info("📂 Phase 0-3: SEDデータ（競走成績）の処理と紐づけ")
-        self.logger.info("="*60)
-        
-        process_all_sed_files(
-            exclude_turf=self.config.exclude_turf,
-            turf_only=self.config.turf_only
-        )
-    
-    def _merge_data_phase(self):
-        """データ統合フェーズ"""
-        self.logger.info("\n" + "="*60)
-        self.logger.info("📂 Phase 0-4: SEDデータとSRBデータの統合")
-        self.logger.info("="*60)
-        self.logger.info("📋 バイアス情報完備データのみを保持します")
-        
-        merge_result = merge_srb_with_sed(
-            separate_output=True,
-            exclude_turf=self.config.exclude_turf,
-            turf_only=self.config.turf_only
-        )
-        
-        if not merge_result:
-            raise DataMergeError("SEDデータとSRBデータの紐づけに失敗しました")
-        
-        self.logger.info("✅ データ統合完了:")
-        self.logger.info("   📁 SEDデータ: export/SED/")
-        self.logger.info("   📁 SRBデータ: export/SRB/")
-        self.logger.info("   📁 統合データ: export/dataset/")
-        
-        self.monitor.log_system_status("データ統合完了")
-    
-    def _quality_check_phase(self):
-        """品質チェックフェーズ"""
-        if not self.config.enable_quality_check or not self.quality_checker:
-            return
-        
-        self.logger.info("\n" + "="*60)
-        self.logger.info("📊 Phase 0-5: データ品質チェック")
-        self.logger.info("="*60)
-        
-        # サンプルファイルで品質チェック実行
-        sample_files = list(self.config.dataset_dir.glob('*.csv'))
-        if sample_files:
-            sample_file = sample_files[0]
-            self.logger.info(f"📄 サンプルファイルで品質チェック: {sample_file.name}")
-            
-            try:
-                sample_df = pd.read_csv(sample_file, encoding='utf-8')
-                self.quality_checker.check_data_quality(sample_df, "統合後データ")
-            except Exception as e:
-                self.logger.warning(f"⚠️ 品質チェックエラー: {str(e)}")
-    
-    def _generate_reports(self):
-        """レポート生成フェーズ"""
-        # 品質レポートの保存
-        if self.config.enable_quality_check and self.quality_checker:
-            self._save_quality_report()
-        
-        # 欠損値処理ログのサマリー生成
-        if self.config.enable_missing_value_handling:
-            self.logger.info("\n" + "="*60)
-            self.logger.info("📝 Phase 0-7: 欠損値処理ログの自動整理")
-            self.logger.info("="*60)
-            summarize_processing_log()
-        
-        # グレード欠損削除統計の表示
-        if self.config.enable_missing_value_handling:
-            self.logger.info("\n" + "="*60)
-            self.logger.info("📊 Phase 0-8: グレード欠損削除統計")
-            self.logger.info("="*60)
-            display_deletion_statistics()
-    
-    def _save_quality_report(self):
-        """品質レポートを保存"""
-        report_path = self.config.quality_reports_dir / 'data_quality_report.json'
-        
-        try:
-            import json
-            with open(report_path, 'w', encoding='utf-8') as f:
-                json.dump(self.quality_checker.quality_report, f, ensure_ascii=False, indent=2)
-            
-            self.logger.info(f"📊 品質レポート保存: {report_path}")
-        except Exception as e:
-            self.logger.warning(f"⚠️ 品質レポート保存エラー: {str(e)}")
-    
-    def _log_completion(self):
-        """処理完了ログを出力"""
-        self.logger.info("\n" + "="*60)
-        self.logger.info("🎉 Phase 0: データ整備 完了")
-        self.logger.info("="*60)
-        
-        total_time = time.time() - self.monitor.start_time
-        self.logger.info(f"⏱️ 総処理時間: {total_time:.1f}秒 ({total_time/60:.1f}分)")
-        self.monitor.log_system_status("全処理完了")
-        
-        self.logger.info("\n📁 生成されたデータ:")
-        if self.config.dataset_dir.exists():
-            bias_files = list(self.config.dataset_dir.glob('*.csv'))
-            self.logger.info(f"   🔗 統合データ: {len(bias_files)}ファイル")
-        
-        if self.config.enable_quality_check and self.config.quality_reports_dir.exists():
-            self.logger.info(f"   📈 品質レポート: {self.config.quality_reports_dir}/")
-        
-        self.logger.info("\n🎓 実務レベルのデータ整備が完了しました！")
-=======
->>>>>>> 2f51eacd
+        logger.info(f"💻 [{stage_name}] システム状態:")
+        logger.info(f"   ⏱️ 経過時間: {elapsed_time:.1f}秒")
 
 def ensure_export_dirs():
     """出力用ディレクトリの存在確認と作成を行う。"""
@@ -1622,9 +1322,6 @@
     Returns:
         成功時 ``True``、失敗時 ``False``。
     """
-<<<<<<< HEAD
-=======
-    logger = logging.getLogger(__name__)
     logger.info("🏇 ■ 競馬レースデータの実務レベル処理を開始します ■")
     
     # システム監視開始
@@ -1633,7 +1330,7 @@
     # 処理オプションの確認
     if exclude_turf and turf_only:
         logger.error("❌ 芝コースを除外するオプションと芝コースのみを処理するオプションは同時に指定できません")
-        return False
+        return
     
     # 通常の処理設定のログ出力
     logger.info("📋 処理設定:")
@@ -1649,27 +1346,112 @@
     ensure_export_dirs()
     monitor.log_system_status("初期化完了")
     
->>>>>>> 2f51eacd
     try:
-        # ProcessingConfigを作成
-        config = ProcessingConfig(
-            exclude_turf=exclude_turf,
-            turf_only=turf_only,
-            enable_missing_value_handling=enable_missing_value_handling,
-            enable_quality_check=enable_quality_check
+        # 1. BACデータの処理
+        logger.info("\n" + "="*60)
+        logger.info("📂 Phase 0-1: BACデータ（レース基本情報）の処理")
+        logger.info("="*60)
+        
+        process_all_bac_files(exclude_turf=exclude_turf, turf_only=turf_only)
+        monitor.log_system_status("BAC処理完了")
+    
+        # 2. SRBデータの処理
+        logger.info("\n" + "="*60)
+        logger.info("📂 Phase 0-2: SRBデータ（レース詳細情報）の処理")
+        logger.info("="*60)
+        
+        process_all_srb_files(exclude_turf=exclude_turf, turf_only=turf_only)
+        monitor.log_system_status("SRB処理完了")
+    
+        # 3. SEDデータの処理とSRB・BACデータとの紐づけ
+        logger.info("\n" + "="*60)
+        logger.info("📂 Phase 0-3: SEDデータ（競走成績）の処理と紐づけ")
+        logger.info("="*60)
+        
+        process_all_sed_files(exclude_turf=exclude_turf, turf_only=turf_only)
+    
+        # 4. SEDデータとSRBデータの紐づけ
+        logger.info("\n" + "="*60)
+        logger.info("📂 Phase 0-4: SEDデータとSRBデータの統合")
+        logger.info("="*60)
+        logger.info("📋 バイアス情報完備データのみを保持します")
+        
+        merge_result = merge_srb_with_sed(
+            separate_output=True, 
+            exclude_turf=exclude_turf, 
+            turf_only=turf_only
         )
         
-        # RaceDataProcessorで処理を実行
-        processor = RaceDataProcessor(config)
-        return processor.process()
-        
-    except ConfigurationError as e:
-        logger = logging.getLogger(__name__)
-        logger.error(f"❌ 設定エラー: {str(e)}")
-        return False
+        if not merge_result:
+            logger.error("❌ SEDデータとSRBデータの紐づけに失敗しました")
+            return False
+        
+        logger.info("✅ データ統合完了:")
+        logger.info("   📁 SEDデータ: export/SED/")
+        logger.info("   📁 SRBデータ: export/SRB/")
+        logger.info("   📁 統合データ: export/dataset/")
+        
+        monitor.log_system_status("データ統合完了")
+        
+        # 5. データ品質チェック（統合後）
+        if enable_quality_check:
+            logger.info("\n" + "="*60)
+            logger.info("📊 Phase 0-5: データ品質チェック")
+            logger.info("="*60)
+            
+            # サンプルファイルで品質チェック実行
+            sample_files = list(Path('export/dataset').glob('*.csv'))
+            if sample_files:
+                sample_file = sample_files[0]
+                logger.info(f"📄 サンプルファイルで品質チェック: {sample_file.name}")
+                
+                try:
+                    sample_df = pd.read_csv(sample_file, encoding='utf-8')
+                    quality_checker.check_data_quality(sample_df, "統合後データ")
+                except Exception as e:
+                    logger.warning(f"⚠️ 品質チェックエラー: {str(e)}")
+        
+        # 7. 品質レポートの保存
+        if enable_quality_check and quality_checker:
+            save_quality_report(quality_checker)
+        
+        # 8. 欠損値処理ログのサマリー生成（実務レベル）
+        if enable_missing_value_handling:
+            logger.info("\n" + "="*60)
+            logger.info("📝 Phase 0-7: 欠損値処理ログの自動整理")
+            logger.info("="*60)
+            summarize_processing_log()
+        
+        # 9. グレード欠損削除統計の表示
+        if enable_missing_value_handling:
+            logger.info("\n" + "="*60)
+            logger.info("📊 Phase 0-8: グレード欠損削除統計")
+            logger.info("="*60)
+            display_deletion_statistics()
+        
+        # 10. 処理完了サマリー
+        logger.info("\n" + "="*60)
+        logger.info("🎉 Phase 0: データ整備 完了")
+        logger.info("="*60)
+        
+        total_time = time.time() - monitor.start_time
+        logger.info(f"⏱️ 総処理時間: {total_time:.1f}秒 ({total_time/60:.1f}分)")
+        monitor.log_system_status("全処理完了")
+        
+        logger.info("\n📁 生成されたデータ:")
+        if Path('export/dataset').exists():
+            bias_files = list(Path('export/dataset').glob('*.csv'))
+            logger.info(f"   🔗 統合データ: {len(bias_files)}ファイル")
+        
+        if enable_quality_check and Path('export/quality_reports').exists():
+            logger.info("   📈 品質レポート: export/quality_reports/")
+        
+        logger.info("\n🎓 実務レベルのデータ整備が完了しました！")
+        
+        return True
+        
     except Exception as e:
-        logger = logging.getLogger(__name__)
-        logger.error(f"❌ 予期せぬエラー: {str(e)}")
+        logger.error(f"❌ データ処理中に予期せぬエラーが発生しました: {str(e)}")
         logger.error("🔧 スタックトレース:", exc_info=True)
         return False
 
@@ -1741,46 +1523,25 @@
     main_logger.info(f"🖥️ ログレベル: {args.log_level}")
     if log_file:
         main_logger.info(f"📝 ログファイル: {log_file}")
-    
-<<<<<<< HEAD
+
     try:
-        # ProcessingConfigを作成
-        config = ProcessingConfig(
+        success = process_race_data(
             exclude_turf=args.exclude_turf,
             turf_only=args.turf_only,
             enable_missing_value_handling=not args.no_missing_handling,
             enable_quality_check=not args.no_quality_check,
-            log_level=args.log_level,
-            log_file=log_file
         )
-        
-        # RaceDataProcessorで処理を実行
-        processor = RaceDataProcessor(config)
-        success = processor.process()
-        
-    except ConfigurationError as e:
-        main_logger.error(f"❌ 設定エラー: {str(e)}")
-        success = False
     except Exception as e:
         main_logger.error(f"❌ 予期せぬエラー: {str(e)}")
         main_logger.error("🔧 スタックトレース:", exc_info=True)
         success = False
-=======
-    # レースデータ処理の実行
-    success = process_race_data(
-        exclude_turf=args.exclude_turf, 
-        turf_only=args.turf_only,
-        enable_missing_value_handling=not args.no_missing_handling,
-        enable_quality_check=not args.no_quality_check
-    )
->>>>>>> 2f51eacd
-    
+
     if success:
         main_logger.info("🎉 実務レベルデータ処理が正常に完了しました")
         exit_code = 0
     else:
         main_logger.error("❌ データ処理が失敗しました")
         exit_code = 1
-    
+
     main_logger.info(f"🏁 プロセス終了 (終了コード: {exit_code})")
-    exit(exit_code) +    exit(exit_code)